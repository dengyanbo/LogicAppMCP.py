"""
Kudu MCP Handler

Model Context Protocol handler for Azure Kudu services, providing comprehensive
access to Logic App Standard management, debugging, and file operations.

Implements MCP 2024-11-05 specification with 30+ Kudu operations.
"""

import json
import base64
from typing import Any, Dict, List, Optional

from .client import KuduClient
from ..shared import AzureContext


class KuduMCPHandler:
    """
    MCP Handler for Azure Kudu Services
    
    Provides Model Context Protocol interface for comprehensive Logic App Standard
    management through Azure Kudu REST API operations.
    """

    def __init__(self, azure_context: Optional[Dict[str, Any]] = None):
        """Initialize Kudu MCP handler"""
        self.client = KuduClient(azure_context=azure_context)

    def _extract_azure_context(self, params: Dict[str, Any]) -> AzureContext:
        """Build Azure context from request parameters with settings fallback."""
        base_context = AzureContext.from_settings()
        params = params or {}
        azure_params = params.get("azure_context", {}) if isinstance(params.get("azure_context"), dict) else {}

        return AzureContext(
            subscription_id=azure_params.get("subscription_id")
            or params.get("subscription_id")
            or base_context.subscription_id,
            resource_group=azure_params.get("resource_group")
            or params.get("resource_group")
            or base_context.resource_group,
            tenant_id=azure_params.get("tenant_id")
            or params.get("tenant_id")
            or base_context.tenant_id,
            client_id=azure_params.get("client_id")
            or params.get("client_id")
            or base_context.client_id,
            client_secret=azure_params.get("client_secret")
            or params.get("client_secret")
            or base_context.client_secret,
        )

    def _strip_azure_context(self, params: Dict[str, Any]) -> Dict[str, Any]:
        """Remove Azure context keys before forwarding to client methods."""
        if not isinstance(params, dict):
            return {}

        cleaned = dict(params)
        cleaned.pop("azure_context", None)
        for key in ("subscription_id", "resource_group", "tenant_id", "client_id", "client_secret"):
            cleaned.pop(key, None)
        return cleaned

    def _get_client(self, params: Dict[str, Any]) -> KuduClient:
        """Get a client configured for the current request context."""
        context = self._extract_azure_context(params)
        if self.client:
            self.client.configure_context(context)
        else:
            self.client = KuduClient(context)
        return self.client

    async def handle_request(self, request: Dict[str, Any]) -> Dict[str, Any]:
        """Handle MCP request and route to appropriate method"""
        try:
            method = request.get("method")
            params = request.get("params", {})
            azure_context = request.get("azure_context") or params.get("azure_context")

            if method == "tools/list":
                return await self._handle_tools_list()
            elif method == "tools/call":
                return await self._handle_tools_call(params, azure_context)
            elif method == "resources/list":
                return await self._handle_resources_list()
            elif method == "resources/read":
                return await self._handle_resources_read(params)
            else:
                return {
                    "error": {
                        "code": -32601,
                        "message": f"Method {method} not found"
                    }
                }

        except Exception as e:
            return {
                "error": {
                    "code": -32603,
                    "message": f"Internal error: {str(e)}"
                }
            }

    async def _handle_tools_list(self) -> Dict[str, Any]:
        """Return list of available Kudu tools"""
        tools = [
            # SCM Operations
            {
                "name": "get_scm_info",
                "description": "Get SCM repository information for Logic App Standard",
                "inputSchema": {
                    "type": "object",
                    "properties": {
                        "app_name": {"type": "string", "description": "Logic App Standard name"}
                    },
                    "required": ["app_name"]
                }
            },
            {
                "name": "clean_repository",
                "description": "Clean repository using 'git clean -xdff'",
                "inputSchema": {
                    "type": "object",
                    "properties": {
                        "app_name": {"type": "string", "description": "Logic App Standard name"}
                    },
                    "required": ["app_name"]
                }
            },
            {
                "name": "delete_repository",
                "description": "Delete the repository",
                "inputSchema": {
                    "type": "object",
                    "properties": {
                        "app_name": {"type": "string", "description": "Logic App Standard name"}
                    },
                    "required": ["app_name"]
                }
            },

            # Command Execution
            {
                "name": "execute_command",
                "description": "Execute arbitrary command and return output",
                "inputSchema": {
                    "type": "object",
                    "properties": {
                        "app_name": {"type": "string", "description": "Logic App Standard name"},
                        "command": {"type": "string", "description": "Command to execute"},
                        "directory": {"type": "string", "description": "Working directory", "default": "site\\wwwroot"}
                    },
                    "required": ["app_name", "command"]
                }
            },

            # VFS File Operations
            {
                "name": "get_file",
                "description": "Get file content from Virtual File System",
                "inputSchema": {
                    "type": "object",
                    "properties": {
                        "app_name": {"type": "string", "description": "Logic App Standard name"},
                        "file_path": {"type": "string", "description": "Path to file"}
                    },
                    "required": ["app_name", "file_path"]
                }
            },
            {
                "name": "list_directory",
                "description": "List files and directories in path",
                "inputSchema": {
                    "type": "object",
                    "properties": {
                        "app_name": {"type": "string", "description": "Logic App Standard name"},
                        "dir_path": {"type": "string", "description": "Directory path to list"}
                    },
                    "required": ["app_name", "dir_path"]
                }
            },
            {
                "name": "put_file",
                "description": "Upload file to Virtual File System",
                "inputSchema": {
                    "type": "object",
                    "properties": {
                        "app_name": {"type": "string", "description": "Logic App Standard name"},
                        "file_path": {"type": "string", "description": "Target file path"},
                        "content": {"type": "string", "description": "File content"},
                        "encoding": {"type": "string", "description": "Content encoding (text/base64)", "default": "text"}
                    },
                    "required": ["app_name", "file_path", "content"]
                }
            },
            {
                "name": "create_directory",
                "description": "Create directory in Virtual File System",
                "inputSchema": {
                    "type": "object",
                    "properties": {
                        "app_name": {"type": "string", "description": "Logic App Standard name"},
                        "dir_path": {"type": "string", "description": "Directory path to create"}
                    },
                    "required": ["app_name", "dir_path"]
                }
            },
            {
                "name": "delete_file",
                "description": "Delete file from Virtual File System",
                "inputSchema": {
                    "type": "object",
                    "properties": {
                        "app_name": {"type": "string", "description": "Logic App Standard name"},
                        "file_path": {"type": "string", "description": "File path to delete"}
                    },
                    "required": ["app_name", "file_path"]
                }
            },

            # Zip Operations
            {
                "name": "download_directory_zip",
                "description": "Download directory as zip file",
                "inputSchema": {
                    "type": "object",
                    "properties": {
                        "app_name": {"type": "string", "description": "Logic App Standard name"},
                        "dir_path": {"type": "string", "description": "Directory path to zip"}
                    },
                    "required": ["app_name", "dir_path"]
                }
            },
            {
                "name": "upload_zip_directory",
                "description": "Upload and extract zip file to directory",
                "inputSchema": {
                    "type": "object",
                    "properties": {
                        "app_name": {"type": "string", "description": "Logic App Standard name"},
                        "dir_path": {"type": "string", "description": "Target directory path"},
                        "zip_content": {"type": "string", "description": "Base64 encoded zip file content"}
                    },
                    "required": ["app_name", "dir_path", "zip_content"]
                }
            },

            # Deployment Operations
            {
                "name": "list_deployments",
                "description": "Get list of all deployments",
                "inputSchema": {
                    "type": "object",
                    "properties": {
                        "app_name": {"type": "string", "description": "Logic App Standard name"}
                    },
                    "required": ["app_name"]
                }
            },
            {
                "name": "get_deployment",
                "description": "Get specific deployment details",
                "inputSchema": {
                    "type": "object",
                    "properties": {
                        "app_name": {"type": "string", "description": "Logic App Standard name"},
                        "deployment_id": {"type": "string", "description": "Deployment ID"}
                    },
                    "required": ["app_name", "deployment_id"]
                }
            },
            {
                "name": "redeploy",
                "description": "Redeploy a current or previous deployment",
                "inputSchema": {
                    "type": "object",
                    "properties": {
                        "app_name": {"type": "string", "description": "Logic App Standard name"},
                        "deployment_id": {"type": "string", "description": "Deployment ID (optional for current)"},
                        "clean": {"type": "boolean", "description": "Run git clean before building", "default": False},
                        "need_file_update": {"type": "boolean", "description": "Run git checkout", "default": True}
                    },
                    "required": ["app_name"]
                }
            },
            {
                "name": "delete_deployment",
                "description": "Delete a deployment",
                "inputSchema": {
                    "type": "object",
                    "properties": {
                        "app_name": {"type": "string", "description": "Logic App Standard name"},
                        "deployment_id": {"type": "string", "description": "Deployment ID"}
                    },
                    "required": ["app_name", "deployment_id"]
                }
            },
            {
                "name": "get_deployment_log",
                "description": "Get deployment log entries",
                "inputSchema": {
                    "type": "object",
                    "properties": {
                        "app_name": {"type": "string", "description": "Logic App Standard name"},
                        "deployment_id": {"type": "string", "description": "Deployment ID"}
                    },
                    "required": ["app_name", "deployment_id"]
                }
            },
            {
                "name": "get_deployment_log_details",
                "description": "Get specific deployment log entry details",
                "inputSchema": {
                    "type": "object",
                    "properties": {
                        "app_name": {"type": "string", "description": "Logic App Standard name"},
                        "deployment_id": {"type": "string", "description": "Deployment ID"},
                        "log_id": {"type": "string", "description": "Log entry ID"}
                    },
                    "required": ["app_name", "deployment_id", "log_id"]
                }
            },

            # Zip Deployment
            {
                "name": "zip_deploy_from_url",
                "description": "Deploy from zip URL",
                "inputSchema": {
                    "type": "object",
                    "properties": {
                        "app_name": {"type": "string", "description": "Logic App Standard name"},
                        "package_uri": {"type": "string", "description": "URL to zip package"},
                        "is_async": {"type": "boolean", "description": "Deploy asynchronously", "default": True}
                    },
                    "required": ["app_name", "package_uri"]
                }
            },
            {
                "name": "zip_deploy_from_file",
                "description": "Deploy from zip file content",
                "inputSchema": {
                    "type": "object",
                    "properties": {
                        "app_name": {"type": "string", "description": "Logic App Standard name"},
                        "zip_content": {"type": "string", "description": "Base64 encoded zip file content"}
                    },
                    "required": ["app_name", "zip_content"]
                }
            },

            # SSH Key Operations
            {
                "name": "get_ssh_key",
                "description": "Get or generate SSH keys",
                "inputSchema": {
                    "type": "object",
                    "properties": {
                        "app_name": {"type": "string", "description": "Logic App Standard name"},
                        "ensure_public_key": {"type": "boolean", "description": "Generate public key if missing", "default": True}
                    },
                    "required": ["app_name"]
                }
            },
            {
                "name": "set_private_key",
                "description": "Set private SSH key",
                "inputSchema": {
                    "type": "object",
                    "properties": {
                        "app_name": {"type": "string", "description": "Logic App Standard name"},
                        "private_key": {"type": "string", "description": "Private SSH key content"}
                    },
                    "required": ["app_name", "private_key"]
                }
            },
            {
                "name": "delete_ssh_key",
                "description": "Delete SSH key",
                "inputSchema": {
                    "type": "object",
                    "properties": {
                        "app_name": {"type": "string", "description": "Logic App Standard name"}
                    },
                    "required": ["app_name"]
                }
            },

            # Environment Operations
            {
                "name": "get_environment",
                "description": "Get environment information",
                "inputSchema": {
                    "type": "object",
                    "properties": {
                        "app_name": {"type": "string", "description": "Logic App Standard name"}
                    },
                    "required": ["app_name"]
                }
            },
            {
                "name": "get_settings",
                "description": "Get application settings",
                "inputSchema": {
                    "type": "object",
                    "properties": {
                        "app_name": {"type": "string", "description": "Logic App Standard name"}
                    },
                    "required": ["app_name"]
                }
            },

            # Process Operations
            {
                "name": "list_processes",
                "description": "List running processes",
                "inputSchema": {
                    "type": "object",
                    "properties": {
                        "app_name": {"type": "string", "description": "Logic App Standard name"}
                    },
                    "required": ["app_name"]
                }
            },
            {
                "name": "get_process",
                "description": "Get specific process details",
                "inputSchema": {
                    "type": "object",
                    "properties": {
                        "app_name": {"type": "string", "description": "Logic App Standard name"},
                        "process_id": {"type": "string", "description": "Process ID"}
                    },
                    "required": ["app_name", "process_id"]
                }
            },
            {
                "name": "kill_process",
                "description": "Kill a process",
                "inputSchema": {
                    "type": "object",
                    "properties": {
                        "app_name": {"type": "string", "description": "Logic App Standard name"},
                        "process_id": {"type": "string", "description": "Process ID"}
                    },
                    "required": ["app_name", "process_id"]
                }
            },
            {
                "name": "create_process_dump",
                "description": "Create process dump for debugging",
                "inputSchema": {
                    "type": "object",
                    "properties": {
                        "app_name": {"type": "string", "description": "Logic App Standard name"},
                        "process_id": {"type": "string", "description": "Process ID"},
                        "dump_type": {"type": "string", "description": "Dump type (mini/full)", "default": "mini"}
                    },
                    "required": ["app_name", "process_id"]
                }
            },

            # WebJobs Operations
            {
                "name": "list_webjobs",
                "description": "List WebJobs",
                "inputSchema": {
                    "type": "object",
                    "properties": {
                        "app_name": {"type": "string", "description": "Logic App Standard name"}
                    },
                    "required": ["app_name"]
                }
            },
            {
                "name": "get_webjob",
                "description": "Get WebJob details",
                "inputSchema": {
                    "type": "object",
                    "properties": {
                        "app_name": {"type": "string", "description": "Logic App Standard name"},
                        "job_name": {"type": "string", "description": "WebJob name"}
                    },
                    "required": ["app_name", "job_name"]
                }
            },
            {
                "name": "start_webjob",
                "description": "Start a WebJob",
                "inputSchema": {
                    "type": "object",
                    "properties": {
                        "app_name": {"type": "string", "description": "Logic App Standard name"},
                        "job_name": {"type": "string", "description": "WebJob name"}
                    },
                    "required": ["app_name", "job_name"]
                }
            },
            {
                "name": "stop_webjob",
                "description": "Stop a WebJob",
                "inputSchema": {
                    "type": "object",
                    "properties": {
                        "app_name": {"type": "string", "description": "Logic App Standard name"},
                        "job_name": {"type": "string", "description": "WebJob name"}
                    },
                    "required": ["app_name", "job_name"]
                }
            }
        ]

        azure_context_schema = {
            "type": "object",
            "description": "Azure context including subscription, resource group, and optional service principal credentials",
            "properties": {
                "subscription_id": {"type": "string"},
                "resource_group": {"type": "string"},
                "tenant_id": {"type": "string"},
                "client_id": {"type": "string"},
                "client_secret": {"type": "string"},
            },
        }

        for tool in tools:
            tool["inputSchema"]["properties"]["azure_context"] = azure_context_schema

        return {"result": {"tools": tools}}

    async def _handle_tools_call(self, params: Dict[str, Any], azure_context: Optional[Dict[str, Any]] = None) -> Dict[str, Any]:
        """Handle tool call request"""
        tool_name = params.get("name")
<<<<<<< HEAD
        arguments = params.get("arguments", {})
        merged_context = azure_context or arguments.get("azure_context") or self.client.azure_context
=======
        arguments = params.get("arguments", {}) or {}
        client = self._get_client(arguments)
        arguments = self._strip_azure_context(arguments)
>>>>>>> 009a5a2c

        try:
            # SCM Operations
            if tool_name == "get_scm_info":
<<<<<<< HEAD
                result = await self.client.get_scm_info(arguments["app_name"], azure_context=merged_context)
                return {"result": {"content": [{"type": "text", "text": json.dumps(result, indent=2)}]}}

            elif tool_name == "clean_repository":
                result = await self.client.clean_repository(arguments["app_name"], azure_context=merged_context)
                return {"result": {"content": [{"type": "text", "text": result}]}}

            elif tool_name == "delete_repository":
                result = await self.client.delete_repository(arguments["app_name"], azure_context=merged_context)
=======
                result = await client.get_scm_info(arguments["app_name"])
                return {"result": {"content": [{"type": "text", "text": json.dumps(result, indent=2)}]}}

            elif tool_name == "clean_repository":
                result = await client.clean_repository(arguments["app_name"])
                return {"result": {"content": [{"type": "text", "text": result}]}}

            elif tool_name == "delete_repository":
                result = await client.delete_repository(arguments["app_name"])
>>>>>>> 009a5a2c
                return {"result": {"content": [{"type": "text", "text": result}]}}

            # Command Execution
            elif tool_name == "execute_command":
                result = await client.execute_command(
                    arguments["app_name"],
                    arguments["command"],
                    arguments.get("directory", "site\\wwwroot"),
                    azure_context=merged_context,
                )
                return {"result": {"content": [{"type": "text", "text": json.dumps(result, indent=2)}]}}

            # VFS File Operations
            elif tool_name == "get_file":
<<<<<<< HEAD
                content = await self.client.get_file(arguments["app_name"], arguments["file_path"], azure_context=merged_context)
=======
                content = await client.get_file(arguments["app_name"], arguments["file_path"])
>>>>>>> 009a5a2c
                try:
                    # Try to decode as text
                    text_content = content.decode('utf-8')
                    return {"result": {"content": [{"type": "text", "text": text_content}]}}
                except UnicodeDecodeError:
                    # Return as base64 for binary files
                    b64_content = base64.b64encode(content).decode('ascii')
                    return {"result": {"content": [{"type": "text", "text": f"Binary file (base64): {b64_content}"}]}}

            elif tool_name == "list_directory":
<<<<<<< HEAD
                result = await self.client.list_directory(arguments["app_name"], arguments["dir_path"], azure_context=merged_context)
                files_info = [self.client._serialize_file_info(f) for f in result]
=======
                result = await client.list_directory(arguments["app_name"], arguments["dir_path"])
                files_info = [client._serialize_file_info(f) for f in result]
>>>>>>> 009a5a2c
                return {"result": {"content": [{"type": "text", "text": json.dumps(files_info, indent=2)}]}}

            elif tool_name == "put_file":
                content = arguments["content"]
                encoding = arguments.get("encoding", "text")
                
                if encoding == "base64":
                    content = base64.b64decode(content)
                
<<<<<<< HEAD
                result = await self.client.put_file(arguments["app_name"], arguments["file_path"], content, azure_context=merged_context)
                return {"result": {"content": [{"type": "text", "text": result}]}}

            elif tool_name == "create_directory":
                result = await self.client.create_directory(arguments["app_name"], arguments["dir_path"], azure_context=merged_context)
                return {"result": {"content": [{"type": "text", "text": result}]}}

            elif tool_name == "delete_file":
                result = await self.client.delete_file(arguments["app_name"], arguments["file_path"], azure_context=merged_context)
=======
                result = await client.put_file(arguments["app_name"], arguments["file_path"], content)
                return {"result": {"content": [{"type": "text", "text": result}]}}

            elif tool_name == "create_directory":
                result = await client.create_directory(arguments["app_name"], arguments["dir_path"])
                return {"result": {"content": [{"type": "text", "text": result}]}}

            elif tool_name == "delete_file":
                result = await client.delete_file(arguments["app_name"], arguments["file_path"])
>>>>>>> 009a5a2c
                return {"result": {"content": [{"type": "text", "text": result}]}}

            # Zip Operations
            elif tool_name == "download_directory_zip":
<<<<<<< HEAD
                zip_content = await self.client.download_directory_as_zip(arguments["app_name"], arguments["dir_path"], azure_context=merged_context)
=======
                zip_content = await client.download_directory_as_zip(arguments["app_name"], arguments["dir_path"])
>>>>>>> 009a5a2c
                b64_content = base64.b64encode(zip_content).decode('ascii')
                return {"result": {"content": [{"type": "text", "text": f"Zip file (base64): {b64_content}"}]}}

            elif tool_name == "upload_zip_directory":
                zip_content = base64.b64decode(arguments["zip_content"])
<<<<<<< HEAD
                result = await self.client.upload_zip_to_directory(arguments["app_name"], arguments["dir_path"], zip_content, azure_context=merged_context)
=======
                result = await client.upload_zip_to_directory(arguments["app_name"], arguments["dir_path"], zip_content)
>>>>>>> 009a5a2c
                return {"result": {"content": [{"type": "text", "text": result}]}}

            # Deployment Operations
            elif tool_name == "list_deployments":
<<<<<<< HEAD
                result = await self.client.list_deployments(arguments["app_name"], azure_context=merged_context)
                deployments = [self.client._serialize_deployment_info(d) for d in result]
                return {"result": {"content": [{"type": "text", "text": json.dumps(deployments, indent=2)}]}}

            elif tool_name == "get_deployment":
                result = await self.client.get_deployment(arguments["app_name"], arguments["deployment_id"], azure_context=merged_context)
                deployment = self.client._serialize_deployment_info(result)
=======
                result = await client.list_deployments(arguments["app_name"])
                deployments = [client._serialize_deployment_info(d) for d in result]
                return {"result": {"content": [{"type": "text", "text": json.dumps(deployments, indent=2)}]}}

            elif tool_name == "get_deployment":
                result = await client.get_deployment(arguments["app_name"], arguments["deployment_id"])
                deployment = client._serialize_deployment_info(result)
>>>>>>> 009a5a2c
                return {"result": {"content": [{"type": "text", "text": json.dumps(deployment, indent=2)}]}}

            elif tool_name == "redeploy":
                result = await client.redeploy(
                    arguments["app_name"],
                    arguments.get("deployment_id"),
                    arguments.get("clean", False),
                    arguments.get("need_file_update", True),
                    azure_context=merged_context,
                )
                return {"result": {"content": [{"type": "text", "text": result}]}}

            elif tool_name == "delete_deployment":
<<<<<<< HEAD
                result = await self.client.delete_deployment(arguments["app_name"], arguments["deployment_id"], azure_context=merged_context)
                return {"result": {"content": [{"type": "text", "text": result}]}}

            elif tool_name == "get_deployment_log":
                result = await self.client.get_deployment_log(arguments["app_name"], arguments["deployment_id"], azure_context=merged_context)
=======
                result = await client.delete_deployment(arguments["app_name"], arguments["deployment_id"])
                return {"result": {"content": [{"type": "text", "text": result}]}}

            elif tool_name == "get_deployment_log":
                result = await client.get_deployment_log(arguments["app_name"], arguments["deployment_id"])
>>>>>>> 009a5a2c
                return {"result": {"content": [{"type": "text", "text": json.dumps(result, indent=2)}]}}

            elif tool_name == "get_deployment_log_details":
                result = await client.get_deployment_log_details(
                    arguments["app_name"],
                    arguments["deployment_id"],
                    arguments["log_id"],
                    azure_context=merged_context,
                )
                return {"result": {"content": [{"type": "text", "text": json.dumps(result, indent=2)}]}}

            # Zip Deployment
            elif tool_name == "zip_deploy_from_url":
                result = await client.zip_deploy_from_url(
                    arguments["app_name"],
                    arguments["package_uri"],
                    arguments.get("is_async", True),
                    azure_context=merged_context,
                )
                return {"result": {"content": [{"type": "text", "text": json.dumps(result, indent=2)}]}}

            elif tool_name == "zip_deploy_from_file":
                zip_content = base64.b64decode(arguments["zip_content"])
<<<<<<< HEAD
                result = await self.client.zip_deploy_from_file(arguments["app_name"], zip_content, azure_context=merged_context)
=======
                result = await client.zip_deploy_from_file(arguments["app_name"], zip_content)
>>>>>>> 009a5a2c
                return {"result": {"content": [{"type": "text", "text": result}]}}

            # SSH Key Operations
            elif tool_name == "get_ssh_key":
                result = await client.get_ssh_key(
                    arguments["app_name"],
                    arguments.get("ensure_public_key", True),
                    azure_context=merged_context,
                )
                return {"result": {"content": [{"type": "text", "text": json.dumps(result, indent=2)}]}}

            elif tool_name == "set_private_key":
<<<<<<< HEAD
                result = await self.client.set_private_key(arguments["app_name"], arguments["private_key"], azure_context=merged_context)
                return {"result": {"content": [{"type": "text", "text": result}]}}

            elif tool_name == "delete_ssh_key":
                result = await self.client.delete_ssh_key(arguments["app_name"], azure_context=merged_context)
=======
                result = await client.set_private_key(arguments["app_name"], arguments["private_key"])
                return {"result": {"content": [{"type": "text", "text": result}]}}

            elif tool_name == "delete_ssh_key":
                result = await client.delete_ssh_key(arguments["app_name"])
>>>>>>> 009a5a2c
                return {"result": {"content": [{"type": "text", "text": result}]}}

            # Environment Operations
            elif tool_name == "get_environment":
<<<<<<< HEAD
                result = await self.client.get_environment(arguments["app_name"], azure_context=merged_context)
                return {"result": {"content": [{"type": "text", "text": json.dumps(result, indent=2)}]}}

            elif tool_name == "get_settings":
                result = await self.client.get_settings(arguments["app_name"], azure_context=merged_context)
=======
                result = await client.get_environment(arguments["app_name"])
                return {"result": {"content": [{"type": "text", "text": json.dumps(result, indent=2)}]}}

            elif tool_name == "get_settings":
                result = await client.get_settings(arguments["app_name"])
>>>>>>> 009a5a2c
                return {"result": {"content": [{"type": "text", "text": json.dumps(result, indent=2)}]}}

            # Process Operations
            elif tool_name == "list_processes":
<<<<<<< HEAD
                result = await self.client.list_processes(arguments["app_name"], azure_context=merged_context)
                processes = [self.client._serialize_process_info(p) for p in result]
                return {"result": {"content": [{"type": "text", "text": json.dumps(processes, indent=2)}]}}

            elif tool_name == "get_process":
                result = await self.client.get_process(arguments["app_name"], arguments["process_id"], azure_context=merged_context)
                process = self.client._serialize_process_info(result)
                return {"result": {"content": [{"type": "text", "text": json.dumps(process, indent=2)}]}}

            elif tool_name == "kill_process":
                result = await self.client.kill_process(arguments["app_name"], arguments["process_id"], azure_context=merged_context)
=======
                result = await client.list_processes(arguments["app_name"])
                processes = [client._serialize_process_info(p) for p in result]
                return {"result": {"content": [{"type": "text", "text": json.dumps(processes, indent=2)}]}}

            elif tool_name == "get_process":
                result = await client.get_process(arguments["app_name"], arguments["process_id"])
                process = client._serialize_process_info(result)
                return {"result": {"content": [{"type": "text", "text": json.dumps(process, indent=2)}]}}

            elif tool_name == "kill_process":
                result = await client.kill_process(arguments["app_name"], arguments["process_id"])
>>>>>>> 009a5a2c
                return {"result": {"content": [{"type": "text", "text": result}]}}

            elif tool_name == "create_process_dump":
                dump_content = await client.create_process_dump(
                    arguments["app_name"],
                    arguments["process_id"],
                    arguments.get("dump_type", "mini"),
                    azure_context=merged_context,
                )
                b64_content = base64.b64encode(dump_content).decode('ascii')
                return {"result": {"content": [{"type": "text", "text": f"Process dump (base64): {b64_content}"}]}}

            # WebJobs Operations
            elif tool_name == "list_webjobs":
<<<<<<< HEAD
                result = await self.client.list_webjobs(arguments["app_name"], azure_context=merged_context)
                return {"result": {"content": [{"type": "text", "text": json.dumps(result, indent=2)}]}}

            elif tool_name == "get_webjob":
                result = await self.client.get_webjob(arguments["app_name"], arguments["job_name"], azure_context=merged_context)
                return {"result": {"content": [{"type": "text", "text": json.dumps(result, indent=2)}]}}

            elif tool_name == "start_webjob":
                result = await self.client.start_webjob(arguments["app_name"], arguments["job_name"], azure_context=merged_context)
                return {"result": {"content": [{"type": "text", "text": result}]}}

            elif tool_name == "stop_webjob":
                result = await self.client.stop_webjob(arguments["app_name"], arguments["job_name"], azure_context=merged_context)
=======
                result = await client.list_webjobs(arguments["app_name"])
                return {"result": {"content": [{"type": "text", "text": json.dumps(result, indent=2)}]}}

            elif tool_name == "get_webjob":
                result = await client.get_webjob(arguments["app_name"], arguments["job_name"])
                return {"result": {"content": [{"type": "text", "text": json.dumps(result, indent=2)}]}}

            elif tool_name == "start_webjob":
                result = await client.start_webjob(arguments["app_name"], arguments["job_name"])
                return {"result": {"content": [{"type": "text", "text": result}]}}

            elif tool_name == "stop_webjob":
                result = await client.stop_webjob(arguments["app_name"], arguments["job_name"])
>>>>>>> 009a5a2c
                return {"result": {"content": [{"type": "text", "text": result}]}}

            else:
                return {
                    "error": {
                        "code": -32601,
                        "message": f"Tool {tool_name} not found"
                    }
                }

        except Exception as e:
            return {
                "error": {
                    "code": -32603,
                    "message": f"Error executing {tool_name}: {str(e)}"
                }
            }

    async def _handle_resources_list(self) -> Dict[str, Any]:
        """Return list of available resources"""
        resources = [
            {
                "uri": "kudu://scm/info",
                "mimeType": "application/json",
                "name": "SCM Information",
                "description": "Repository and SCM information"
            },
            {
                "uri": "kudu://vfs/",
                "mimeType": "application/json",
                "name": "Virtual File System",
                "description": "File system browser and operations"
            },
            {
                "uri": "kudu://deployments/",
                "mimeType": "application/json",
                "name": "Deployments",
                "description": "Deployment history and management"
            },
            {
                "uri": "kudu://processes/",
                "mimeType": "application/json",
                "name": "Processes",
                "description": "Running processes information"
            },
            {
                "uri": "kudu://webjobs/",
                "mimeType": "application/json",
                "name": "WebJobs",
                "description": "WebJobs management"
            }
        ]

        return {"result": {"resources": resources}}

    async def _handle_resources_read(self, params: Dict[str, Any]) -> Dict[str, Any]:
        """Handle resource read request"""
        uri = params.get("uri", "")
        
        if uri.startswith("kudu://"):
            resource_type = uri.replace("kudu://", "").split("/")[0]
            
            if resource_type == "scm":
                return {"result": {"contents": [{"type": "text", "text": "SCM resource - use get_scm_info tool"}]}}
            elif resource_type == "vfs":
                return {"result": {"contents": [{"type": "text", "text": "VFS resource - use list_directory tool"}]}}
            elif resource_type == "deployments":
                return {"result": {"contents": [{"type": "text", "text": "Deployments resource - use list_deployments tool"}]}}
            elif resource_type == "processes":
                return {"result": {"contents": [{"type": "text", "text": "Processes resource - use list_processes tool"}]}}
            elif resource_type == "webjobs":
                return {"result": {"contents": [{"type": "text", "text": "WebJobs resource - use list_webjobs tool"}]}}
        
        return {
            "error": {
                "code": -32602,
                "message": f"Resource {uri} not found"
            }
        }<|MERGE_RESOLUTION|>--- conflicted
+++ resolved
@@ -530,29 +530,13 @@
     async def _handle_tools_call(self, params: Dict[str, Any], azure_context: Optional[Dict[str, Any]] = None) -> Dict[str, Any]:
         """Handle tool call request"""
         tool_name = params.get("name")
-<<<<<<< HEAD
-        arguments = params.get("arguments", {})
-        merged_context = azure_context or arguments.get("azure_context") or self.client.azure_context
-=======
         arguments = params.get("arguments", {}) or {}
         client = self._get_client(arguments)
         arguments = self._strip_azure_context(arguments)
->>>>>>> 009a5a2c
 
         try:
             # SCM Operations
             if tool_name == "get_scm_info":
-<<<<<<< HEAD
-                result = await self.client.get_scm_info(arguments["app_name"], azure_context=merged_context)
-                return {"result": {"content": [{"type": "text", "text": json.dumps(result, indent=2)}]}}
-
-            elif tool_name == "clean_repository":
-                result = await self.client.clean_repository(arguments["app_name"], azure_context=merged_context)
-                return {"result": {"content": [{"type": "text", "text": result}]}}
-
-            elif tool_name == "delete_repository":
-                result = await self.client.delete_repository(arguments["app_name"], azure_context=merged_context)
-=======
                 result = await client.get_scm_info(arguments["app_name"])
                 return {"result": {"content": [{"type": "text", "text": json.dumps(result, indent=2)}]}}
 
@@ -562,7 +546,6 @@
 
             elif tool_name == "delete_repository":
                 result = await client.delete_repository(arguments["app_name"])
->>>>>>> 009a5a2c
                 return {"result": {"content": [{"type": "text", "text": result}]}}
 
             # Command Execution
@@ -577,11 +560,7 @@
 
             # VFS File Operations
             elif tool_name == "get_file":
-<<<<<<< HEAD
-                content = await self.client.get_file(arguments["app_name"], arguments["file_path"], azure_context=merged_context)
-=======
                 content = await client.get_file(arguments["app_name"], arguments["file_path"])
->>>>>>> 009a5a2c
                 try:
                     # Try to decode as text
                     text_content = content.decode('utf-8')
@@ -592,13 +571,8 @@
                     return {"result": {"content": [{"type": "text", "text": f"Binary file (base64): {b64_content}"}]}}
 
             elif tool_name == "list_directory":
-<<<<<<< HEAD
-                result = await self.client.list_directory(arguments["app_name"], arguments["dir_path"], azure_context=merged_context)
-                files_info = [self.client._serialize_file_info(f) for f in result]
-=======
                 result = await client.list_directory(arguments["app_name"], arguments["dir_path"])
                 files_info = [client._serialize_file_info(f) for f in result]
->>>>>>> 009a5a2c
                 return {"result": {"content": [{"type": "text", "text": json.dumps(files_info, indent=2)}]}}
 
             elif tool_name == "put_file":
@@ -608,17 +582,6 @@
                 if encoding == "base64":
                     content = base64.b64decode(content)
                 
-<<<<<<< HEAD
-                result = await self.client.put_file(arguments["app_name"], arguments["file_path"], content, azure_context=merged_context)
-                return {"result": {"content": [{"type": "text", "text": result}]}}
-
-            elif tool_name == "create_directory":
-                result = await self.client.create_directory(arguments["app_name"], arguments["dir_path"], azure_context=merged_context)
-                return {"result": {"content": [{"type": "text", "text": result}]}}
-
-            elif tool_name == "delete_file":
-                result = await self.client.delete_file(arguments["app_name"], arguments["file_path"], azure_context=merged_context)
-=======
                 result = await client.put_file(arguments["app_name"], arguments["file_path"], content)
                 return {"result": {"content": [{"type": "text", "text": result}]}}
 
@@ -628,39 +591,21 @@
 
             elif tool_name == "delete_file":
                 result = await client.delete_file(arguments["app_name"], arguments["file_path"])
->>>>>>> 009a5a2c
                 return {"result": {"content": [{"type": "text", "text": result}]}}
 
             # Zip Operations
             elif tool_name == "download_directory_zip":
-<<<<<<< HEAD
-                zip_content = await self.client.download_directory_as_zip(arguments["app_name"], arguments["dir_path"], azure_context=merged_context)
-=======
                 zip_content = await client.download_directory_as_zip(arguments["app_name"], arguments["dir_path"])
->>>>>>> 009a5a2c
                 b64_content = base64.b64encode(zip_content).decode('ascii')
                 return {"result": {"content": [{"type": "text", "text": f"Zip file (base64): {b64_content}"}]}}
 
             elif tool_name == "upload_zip_directory":
                 zip_content = base64.b64decode(arguments["zip_content"])
-<<<<<<< HEAD
-                result = await self.client.upload_zip_to_directory(arguments["app_name"], arguments["dir_path"], zip_content, azure_context=merged_context)
-=======
                 result = await client.upload_zip_to_directory(arguments["app_name"], arguments["dir_path"], zip_content)
->>>>>>> 009a5a2c
                 return {"result": {"content": [{"type": "text", "text": result}]}}
 
             # Deployment Operations
             elif tool_name == "list_deployments":
-<<<<<<< HEAD
-                result = await self.client.list_deployments(arguments["app_name"], azure_context=merged_context)
-                deployments = [self.client._serialize_deployment_info(d) for d in result]
-                return {"result": {"content": [{"type": "text", "text": json.dumps(deployments, indent=2)}]}}
-
-            elif tool_name == "get_deployment":
-                result = await self.client.get_deployment(arguments["app_name"], arguments["deployment_id"], azure_context=merged_context)
-                deployment = self.client._serialize_deployment_info(result)
-=======
                 result = await client.list_deployments(arguments["app_name"])
                 deployments = [client._serialize_deployment_info(d) for d in result]
                 return {"result": {"content": [{"type": "text", "text": json.dumps(deployments, indent=2)}]}}
@@ -668,7 +613,6 @@
             elif tool_name == "get_deployment":
                 result = await client.get_deployment(arguments["app_name"], arguments["deployment_id"])
                 deployment = client._serialize_deployment_info(result)
->>>>>>> 009a5a2c
                 return {"result": {"content": [{"type": "text", "text": json.dumps(deployment, indent=2)}]}}
 
             elif tool_name == "redeploy":
@@ -682,19 +626,11 @@
                 return {"result": {"content": [{"type": "text", "text": result}]}}
 
             elif tool_name == "delete_deployment":
-<<<<<<< HEAD
-                result = await self.client.delete_deployment(arguments["app_name"], arguments["deployment_id"], azure_context=merged_context)
-                return {"result": {"content": [{"type": "text", "text": result}]}}
-
-            elif tool_name == "get_deployment_log":
-                result = await self.client.get_deployment_log(arguments["app_name"], arguments["deployment_id"], azure_context=merged_context)
-=======
                 result = await client.delete_deployment(arguments["app_name"], arguments["deployment_id"])
                 return {"result": {"content": [{"type": "text", "text": result}]}}
 
             elif tool_name == "get_deployment_log":
                 result = await client.get_deployment_log(arguments["app_name"], arguments["deployment_id"])
->>>>>>> 009a5a2c
                 return {"result": {"content": [{"type": "text", "text": json.dumps(result, indent=2)}]}}
 
             elif tool_name == "get_deployment_log_details":
@@ -718,11 +654,7 @@
 
             elif tool_name == "zip_deploy_from_file":
                 zip_content = base64.b64decode(arguments["zip_content"])
-<<<<<<< HEAD
-                result = await self.client.zip_deploy_from_file(arguments["app_name"], zip_content, azure_context=merged_context)
-=======
                 result = await client.zip_deploy_from_file(arguments["app_name"], zip_content)
->>>>>>> 009a5a2c
                 return {"result": {"content": [{"type": "text", "text": result}]}}
 
             # SSH Key Operations
@@ -735,53 +667,24 @@
                 return {"result": {"content": [{"type": "text", "text": json.dumps(result, indent=2)}]}}
 
             elif tool_name == "set_private_key":
-<<<<<<< HEAD
-                result = await self.client.set_private_key(arguments["app_name"], arguments["private_key"], azure_context=merged_context)
-                return {"result": {"content": [{"type": "text", "text": result}]}}
-
-            elif tool_name == "delete_ssh_key":
-                result = await self.client.delete_ssh_key(arguments["app_name"], azure_context=merged_context)
-=======
                 result = await client.set_private_key(arguments["app_name"], arguments["private_key"])
                 return {"result": {"content": [{"type": "text", "text": result}]}}
 
             elif tool_name == "delete_ssh_key":
                 result = await client.delete_ssh_key(arguments["app_name"])
->>>>>>> 009a5a2c
                 return {"result": {"content": [{"type": "text", "text": result}]}}
 
             # Environment Operations
             elif tool_name == "get_environment":
-<<<<<<< HEAD
-                result = await self.client.get_environment(arguments["app_name"], azure_context=merged_context)
-                return {"result": {"content": [{"type": "text", "text": json.dumps(result, indent=2)}]}}
-
-            elif tool_name == "get_settings":
-                result = await self.client.get_settings(arguments["app_name"], azure_context=merged_context)
-=======
                 result = await client.get_environment(arguments["app_name"])
                 return {"result": {"content": [{"type": "text", "text": json.dumps(result, indent=2)}]}}
 
             elif tool_name == "get_settings":
                 result = await client.get_settings(arguments["app_name"])
->>>>>>> 009a5a2c
                 return {"result": {"content": [{"type": "text", "text": json.dumps(result, indent=2)}]}}
 
             # Process Operations
             elif tool_name == "list_processes":
-<<<<<<< HEAD
-                result = await self.client.list_processes(arguments["app_name"], azure_context=merged_context)
-                processes = [self.client._serialize_process_info(p) for p in result]
-                return {"result": {"content": [{"type": "text", "text": json.dumps(processes, indent=2)}]}}
-
-            elif tool_name == "get_process":
-                result = await self.client.get_process(arguments["app_name"], arguments["process_id"], azure_context=merged_context)
-                process = self.client._serialize_process_info(result)
-                return {"result": {"content": [{"type": "text", "text": json.dumps(process, indent=2)}]}}
-
-            elif tool_name == "kill_process":
-                result = await self.client.kill_process(arguments["app_name"], arguments["process_id"], azure_context=merged_context)
-=======
                 result = await client.list_processes(arguments["app_name"])
                 processes = [client._serialize_process_info(p) for p in result]
                 return {"result": {"content": [{"type": "text", "text": json.dumps(processes, indent=2)}]}}
@@ -793,7 +696,6 @@
 
             elif tool_name == "kill_process":
                 result = await client.kill_process(arguments["app_name"], arguments["process_id"])
->>>>>>> 009a5a2c
                 return {"result": {"content": [{"type": "text", "text": result}]}}
 
             elif tool_name == "create_process_dump":
@@ -808,21 +710,6 @@
 
             # WebJobs Operations
             elif tool_name == "list_webjobs":
-<<<<<<< HEAD
-                result = await self.client.list_webjobs(arguments["app_name"], azure_context=merged_context)
-                return {"result": {"content": [{"type": "text", "text": json.dumps(result, indent=2)}]}}
-
-            elif tool_name == "get_webjob":
-                result = await self.client.get_webjob(arguments["app_name"], arguments["job_name"], azure_context=merged_context)
-                return {"result": {"content": [{"type": "text", "text": json.dumps(result, indent=2)}]}}
-
-            elif tool_name == "start_webjob":
-                result = await self.client.start_webjob(arguments["app_name"], arguments["job_name"], azure_context=merged_context)
-                return {"result": {"content": [{"type": "text", "text": result}]}}
-
-            elif tool_name == "stop_webjob":
-                result = await self.client.stop_webjob(arguments["app_name"], arguments["job_name"], azure_context=merged_context)
-=======
                 result = await client.list_webjobs(arguments["app_name"])
                 return {"result": {"content": [{"type": "text", "text": json.dumps(result, indent=2)}]}}
 
@@ -836,7 +723,6 @@
 
             elif tool_name == "stop_webjob":
                 result = await client.stop_webjob(arguments["app_name"], arguments["job_name"])
->>>>>>> 009a5a2c
                 return {"result": {"content": [{"type": "text", "text": result}]}}
 
             else:
